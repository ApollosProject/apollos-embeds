<!doctype html>
<html lang="en">

<head>
  <meta charset="utf-8" />
  <link rel="icon" href="%PUBLIC_URL%/favicon.ico" />
  <meta name="viewport" content="width=device-width, initial-scale=1" />
  <meta name="theme-color" content="#000000" />
  <meta name="description" content="Web embed created using The Apollos Project" />
  <link rel="apple-touch-icon" href="%PUBLIC_URL%/logo192.png" />
  <!--
      manifest.json provides metadata used when your web app is installed on a
      user's mobile device or desktop. See https://developers.google.com/web/fundamentals/web-app-manifest/
    -->
  <link rel="manifest" href="%PUBLIC_URL%/manifest.json" />
  <!--
      Notice the use of %PUBLIC_URL% in the tags above.
      It will be replaced with the URL of the `public` folder during the build.
      Only files inside the `public` folder can be referenced from the HTML.

      Unlike "/favicon.ico" or "favicon.ico", "%PUBLIC_URL%/favicon.ico" will
      work correctly both with client-side routing and a non-root public URL.
      Learn how to configure a non-root public URL by running `npm run build`.
    -->
  <title>Apollos Web Embeds</title>
  <style>
    body {
      font-family:
        "Inter",
        -apple-system,
        BlinkMacSystemFont,
        Segoe UI,
        Roboto,
        Oxygen,
        Ubuntu,
        Cantarell,
        Fira Sans,
        Droid Sans,
        Helvetica Neue,
        sans-serif;
    }
  </style>
</head>

<body>
  <noscript>You need to enable JavaScript to run this app.</noscript>
  <!-- This is an example of how to use the apollos widgets -->
  <!-- <div
      data-church="cedar_creek"
      data-type="FeatureFeed"
      data-feature-feed="FeatureFeed:5aae43e6-3526-4cd2-8dfe-771d2ce8a333"
      data-search-feed="FeatureFeed:33b34f30-e57c-4c23-9f28-24d31959a3f4"
      data-modal="true"
      class="apollos-widget"
      style="max-width: 1180px; padding: 40px; margin: auto; margin-top: 20px"
    ></div> -->

  <!-- <div
      data-type="FeatureFeed"
      data-church="liquid_church"
      data-feature-feed="FeatureFeed:d292fd8c-5b9f-4cd7-a2fe-9d7d0914c34f"
      data-placeholder="Life Is Hard. How Can We Help?"
      data-modal="true"
      class="apollos-widget"
    ></div> -->
  <!-- 
    <div
      data-church="cedar_creek"
      data-type="Search"
      data-search-feed="FeatureFeed:33b34f30-e57c-4c23-9f28-24d31959a3f4"
      data-modal="true"
      class="apollos-widget"
      style="max-width: 1180px; padding: 40px; margin: auto; margin-top: 20px"
    ></div> -->
<<<<<<< HEAD
  <div data-church="liquid_church" data-type="Auth" data-modal="true" class="apollos-widget"
    style="max-width: 1180px; padding: 40px; margin: auto; margin-top: 20px"></div>
=======
  <div data-type="FeatureFeed" data-church="liquid_church"
    data-feature-feed="FeatureFeed:04160599-4edf-4824-98c5-02c1a8854c48" data-modal="true" class="apollos-widget">
  </div>
  <div data-type="FeatureFeed" data-church="liquid_church"
    data-feature-feed="FeatureFeed:e5d913ee-0f28-45a3-8f71-f5ce2ae6cb3b" data-modal="true" class="apollos-widget">
  </div>
>>>>>>> eb2b329d
  <!--
      This HTML file is a template.
      If you open it directly in the browser, you will see an empty page.

      You can add webfonts, meta tags, or analytics to this file.
      The build step will place the bundled scripts into the <body> tag.

      To begin the development, run `npm start` or `yarn start`.
      To create a production bundle, use `npm run build` or `yarn build`.
    -->
</body>

</html><|MERGE_RESOLUTION|>--- conflicted
+++ resolved
@@ -72,17 +72,14 @@
       class="apollos-widget"
       style="max-width: 1180px; padding: 40px; margin: auto; margin-top: 20px"
     ></div> -->
-<<<<<<< HEAD
   <div data-church="liquid_church" data-type="Auth" data-modal="true" class="apollos-widget"
     style="max-width: 1180px; padding: 40px; margin: auto; margin-top: 20px"></div>
-=======
   <div data-type="FeatureFeed" data-church="liquid_church"
     data-feature-feed="FeatureFeed:04160599-4edf-4824-98c5-02c1a8854c48" data-modal="true" class="apollos-widget">
   </div>
   <div data-type="FeatureFeed" data-church="liquid_church"
     data-feature-feed="FeatureFeed:e5d913ee-0f28-45a3-8f71-f5ce2ae6cb3b" data-modal="true" class="apollos-widget">
   </div>
->>>>>>> eb2b329d
   <!--
       This HTML file is a template.
       If you open it directly in the browser, you will see an empty page.
