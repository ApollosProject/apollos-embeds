--- conflicted
+++ resolved
@@ -72,12 +72,8 @@
       class="apollos-widget"
       style="max-width: 1180px; padding: 40px; margin: auto; margin-top: 20px"
     ></div> -->
-<<<<<<< HEAD
-
-=======
   <div data-church="liquid_church" data-type="Auth" data-modal="true" class="apollos-widget"
     style="max-width: 1180px; padding: 40px; margin: auto; margin-top: 20px"></div>
->>>>>>> 6c987260
   <div data-type="FeatureFeed" data-church="liquid_church"
     data-feature-feed="FeatureFeed:d3912726-487b-4635-9cec-99ed84a21209" data-modal="true" class="apollos-widget"></div>
 
