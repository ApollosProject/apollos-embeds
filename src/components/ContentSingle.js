import React, { useEffect } from 'react';
import PropTypes from 'prop-types';
import DOMPurify from 'dompurify';
import format from 'date-fns/format';
import addMinutes from 'date-fns/addMinutes';
import { useNavigate, useSearchParams } from 'react-router-dom';

import { getURLFromType, parseDescriptionLinks } from '../utils';
import FeatureFeed from './FeatureFeed';
import FeatureFeedComponentMap from './FeatureFeed/FeatureFeedComponentMap';
import {
  add as addBreadcrumb,
  useBreadcrumb,
} from '../providers/BreadcrumbProvider';
import {
  open as openModal,
  set as setModal,
  useModal,
} from '../providers/ModalProvider';

import {
  Box,
  H1,
  H2,
  H4,
  Loader,
  Longform,
  H3,
  MediaItem,
  BodyText,
  ShareButton,
} from '../ui-kit';
import { useVideoMediaProgress } from '../hooks';
import VideoPlayer from './VideoPlayer';

function ContentSingle(props = {}) {
  const navigate = useNavigate();
<<<<<<< HEAD
  const [state, dispatch] = useBreadcrumb();
  const [searchParams, setSearchParams] = useSearchParams();
=======
  // const [state, dispatch] = useBreadcrumb();
  const [state, dispatch] = useModal();

>>>>>>> a38578ad
  const invalidPage = !props.loading && !props.data;

  // Video details
  const videoMedia = props.data?.videos[0];

  const { userProgress, loading: videoProgressLoading } = useVideoMediaProgress(
    {
      variables: { id: videoMedia?.id },
      skip: !videoMedia?.id,
    }
  );

  useEffect(() => {
    if (!state.modal && invalidPage) {
      navigate({
        pathname: '/',
      });
    }
  }, [invalidPage, navigate]);

  if (props.loading || invalidPage) {
    return (
      <Box
        display="flex"
        justifyContent="center"
        alignContent="center"
        alignItems="center"
        width="100%"
        flexGrow={1}
      >
        <Loader />
      </Box>
    );
  }

  // Content Details
  const coverImage = props?.data?.coverImage;

  const htmlContent = props?.data?.htmlContent;
  const summary = props?.data?.summary;
  const title = props?.data?.title;
  const parentChannel = props.data?.parentChannel;
  const childContentItems = props.data?.childContentItemsConnection?.edges;
  const siblingContentItems = props.data?.siblingContentItemsConnection?.edges;
  const hasChildContent = childContentItems?.length > 0;
  const hasSiblingContent = siblingContentItems?.length > 0;
  const validFeatures = props.data?.featureFeed?.features?.filter(
    (feature) => FeatureFeedComponentMap[feature.__typename]
  );
  const hasFeatures = validFeatures?.length;
  const showEpisodeCount = hasChildContent && childContentItems.length < 20;

  const publishDate = new Date(parseInt(props?.data?.publishDate));

  const formattedPublishDate = props?.data?.publishDate
    ? format(
        addMinutes(publishDate, publishDate.getTimezoneOffset()),
        'MMMM do, yyyy'
      )
    : null;

  const sanitizedHTML = DOMPurify.sanitize(htmlContent);

  // We'll conditionally place this divider as needed
  const infoDivider = (
    <BodyText color="text.tertiary" mx="xs">
      |
    </BodyText>
  );

  const handleActionPress = (item) => {
<<<<<<< HEAD
    if (searchParams.get('id') !== getURLFromType(item)) {
      dispatch(
        addBreadcrumb({
          url: `?id=${getURLFromType(item)}`,
          title: item.title,
        })
      );
=======
    if (state.modal) {
      const url = getURLFromType(item);
      dispatch(setModal(url));
    } else {
      // dispatch(
      //   addBreadcrumb({
      //     url: `?id=${getURLFromType(item)}`,
      //     title: item.title,
      //   })
      // );
>>>>>>> a38578ad
      navigate({
        pathname: '/',
        search: `?id=${getURLFromType(item)}`,
      });
<<<<<<< HEAD
    } else {
      return null;
=======
>>>>>>> a38578ad
    }
  };

  return (
    <>
      <Box margin="0 auto">
        <Box mb="base">
          {props.data?.videos[0] ? (
            <VideoPlayer
              userProgress={userProgress}
              parentNode={props.data}
              coverImage={coverImage?.sources[0]?.uri}
            />
          ) : (
            <Box
              backgroundSize="cover"
              paddingBottom="56.25%"
              backgroundPosition="center"
              backgroundImage={`url(${coverImage?.sources[0]?.uri})`}
            />
          )}
        </Box>

        <Box mb="l">
          <Box
            display="flex"
            flexDirection={{
              _: 'column',
              md: 'row',
            }}
            justifyContent="space-between"
            alignItems={{
              _: 'start',
              md: 'center',
            }}
            mb="s"
          >
            <Box>
              {/* Title */}
              {title && !hasChildContent ? <H2>{title}</H2> : null}
              {title && hasChildContent ? <H1>{title}</H1> : null}
              <Box display="flex" flexDirection="row">
                {parentChannel.name ? (
                  <BodyText
                    color="text.secondary"
                    mb={title && !hasChildContent ? 'xxs' : ''}
                  >
                    {parentChannel.name}
                  </BodyText>
                ) : null}

                {/* ( Optional Divider ) */}
                {formattedPublishDate ? infoDivider : null}
                {formattedPublishDate ? (
                  <BodyText color="text.secondary">
                    {formattedPublishDate}
                  </BodyText>
                ) : null}
              </Box>
            </Box>
            <Box
              mt={{
                _: 'xs',
                md: '0',
              }}
            >
              <ShareButton contentTitle={title} />
            </Box>
          </Box>

          {/* Children Count */}
          {showEpisodeCount ? (
            <H4 color="text.secondary" mr="xl">
              {childContentItems.length}{' '}
              {`Episode${childContentItems.length === 1 ? '' : 's'}`}
            </H4>
          ) : null}
          {htmlContent ? (
            <>
              <Longform
                dangerouslySetInnerHTML={{
                  __html: parseDescriptionLinks(sanitizedHTML),
                }}
              />
            </>
          ) : null}
        </Box>
        {/* Display content for series */}
        {hasChildContent ? (
          <Box mb="l">
            <H3 mb="xs">{props.feature?.title}</H3>

            <Box
              display="grid"
              gridGap="30px"
              gridTemplateColumns={{
                _: 'repeat(1, minmax(0, 1fr));',
                md: 'repeat(2, minmax(0, 1fr));',
                lg: 'repeat(3, minmax(0, 1fr));',
              }}
              padding={{
                _: '30px',
                md: '0',
              }}
            >
              {childContentItems?.map((item, index) => (
                <MediaItem
                  key={item.node?.title}
                  image={item.node?.coverImage}
                  title={item.node?.title}
                  summary={item.node?.summary}
                  onClick={() => handleActionPress(item.node)}
                  videoMedia={item.node?.videos[0]}
                />
              ))}
            </Box>
          </Box>
        ) : null}
        {/* Display content for sermons */}
        {hasSiblingContent ? (
          <Box mb="l">
            <H3 mb="xs">{props.feature?.title}</H3>
            <Box
              display="grid"
              gridGap="30px"
              gridTemplateColumns={{
                _: 'repeat(1, minmax(0, 1fr));',
                md: 'repeat(2, minmax(0, 1fr));',
                lg: 'repeat(3, minmax(0, 1fr));',
              }}
              padding={{
                _: '30px',
                md: '0',
              }}
            >
              {siblingContentItems?.map((item, index) => (
                <MediaItem
                  key={item.node?.title}
                  image={item.node?.coverImage}
                  title={item.node?.title}
                  summary={item.node?.summary}
                  onClick={() => handleActionPress(item.node)}
                  videoMedia={item.node?.videos[0]}
                />
              ))}
            </Box>
          </Box>
        ) : null}

        {/* Sub-Feature Feed */}
        {hasFeatures ? (
          <Box my="l">
            <FeatureFeed data={props.data?.featureFeed} />
          </Box>
        ) : null}
      </Box>
    </>
  );
}

ContentSingle.propTypes = {
  contentMaxWidth: PropTypes.string,
  data: PropTypes.shape({
    childContentItemsConnection: PropTypes.shape(),
    coverImage: PropTypes.shape({}),
    featureFeed: PropTypes.shape({}),
    htmlContent: PropTypes.string,
    id: PropTypes.string,
    parentChannel: PropTypes.shape({
      id: PropTypes.string,
      name: PropTypes.string,
    }),
    publishDate: PropTypes.string,
    summary: PropTypes.string,
    title: PropTypes.string,
    videos: PropTypes.arrayOf(PropTypes.shape({ embedHtml: PropTypes.string })),
  }),
  loading: PropTypes.bool,
};

export default ContentSingle;<|MERGE_RESOLUTION|>--- conflicted
+++ resolved
@@ -10,13 +10,9 @@
 import FeatureFeedComponentMap from './FeatureFeed/FeatureFeedComponentMap';
 import {
   add as addBreadcrumb,
-  useBreadcrumb,
+  useBreadcrumbDispatch,
 } from '../providers/BreadcrumbProvider';
-import {
-  open as openModal,
-  set as setModal,
-  useModal,
-} from '../providers/ModalProvider';
+import { set as setModal, useModal } from '../providers/ModalProvider';
 
 import {
   Box,
@@ -35,14 +31,10 @@
 
 function ContentSingle(props = {}) {
   const navigate = useNavigate();
-<<<<<<< HEAD
-  const [state, dispatch] = useBreadcrumb();
   const [searchParams, setSearchParams] = useSearchParams();
-=======
-  // const [state, dispatch] = useBreadcrumb();
+  const dispatchBreadcrumb = useBreadcrumbDispatch();
   const [state, dispatch] = useModal();
 
->>>>>>> a38578ad
   const invalidPage = !props.loading && !props.data;
 
   // Video details
@@ -114,35 +106,22 @@
   );
 
   const handleActionPress = (item) => {
-<<<<<<< HEAD
     if (searchParams.get('id') !== getURLFromType(item)) {
-      dispatch(
+      dispatchBreadcrumb(
         addBreadcrumb({
           url: `?id=${getURLFromType(item)}`,
           title: item.title,
         })
       );
-=======
+    }
     if (state.modal) {
       const url = getURLFromType(item);
       dispatch(setModal(url));
     } else {
-      // dispatch(
-      //   addBreadcrumb({
-      //     url: `?id=${getURLFromType(item)}`,
-      //     title: item.title,
-      //   })
-      // );
->>>>>>> a38578ad
       navigate({
         pathname: '/',
         search: `?id=${getURLFromType(item)}`,
       });
-<<<<<<< HEAD
-    } else {
-      return null;
-=======
->>>>>>> a38578ad
     }
   };
 
