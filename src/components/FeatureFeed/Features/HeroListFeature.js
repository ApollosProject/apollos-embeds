--- conflicted
+++ resolved
@@ -49,11 +49,8 @@
   return (
     <Box mb="base" minWidth="180px" {...props}>
       {/* Content */}
-<<<<<<< HEAD
       <Search />
-=======
       {/* <Modal /> */}
->>>>>>> a38578ad
       <Box
         position="relative"
         backgroundColor="neutral.gray6"
