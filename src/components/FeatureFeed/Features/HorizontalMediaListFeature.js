--- conflicted
+++ resolved
@@ -13,7 +13,7 @@
 } from '../../../ui-kit';
 import {
   add as addBreadcrumb,
-  useBreadcrumb,
+  useBreadcrumbDispatch,
 } from '../../../providers/BreadcrumbProvider';
 import {
   open as openModal,
@@ -45,44 +45,33 @@
 
 function HorizontalMediaListFeature(props = {}) {
   const [searchParams, setSearchParams] = useSearchParams();
+  const dispatchBreadcrumb = useBreadcrumbDispatch();
   const [state, dispatch] = useModal();
 
   const handleActionPress = (item) => {
-<<<<<<< HEAD
     if (searchParams.get('id') !== getURLFromType(item.relatedNode)) {
-      dispatch(
+      dispatchBreadcrumb(
         addBreadcrumb({
           url: `?id=${getURLFromType(item.relatedNode)}`,
           title: item.relatedNode?.title,
         })
       );
-      setSearchParams(`?id=${getURLFromType(item.relatedNode)}`);
-    } else {
-      return null;
-=======
+    }
     if (state.modal) {
       const url = getURLFromType(item.relatedNode);
       dispatch(setModal(url));
       dispatch(openModal());
     } else {
-      // dispatch(
-      //   addBreadcrumb({
-      //     url: `?id=${getURLFromType(item.relatedNode)}`,
-      //     title: item.relatedNode?.title,
-      //   })
-      // );
       setSearchParams(`?id=${getURLFromType(item.relatedNode)}`);
->>>>>>> a38578ad
     }
   };
 
   const handlePrimaryActionPress = () => {
-<<<<<<< HEAD
     if (
       searchParams.get('id') !==
       getURLFromType(props?.feature?.primaryAction.relatedNode)
     ) {
-      dispatch(
+      dispatchBreadcrumb(
         addBreadcrumb({
           url: `?id=${getURLFromType(
             props?.feature?.primaryAction.relatedNode
@@ -93,20 +82,7 @@
       setSearchParams(
         `?id=${getURLFromType(props?.feature?.primaryAction.relatedNode)}`
       );
-    } else {
-      return null;
     }
-=======
-    // dispatch(
-    //   addBreadcrumb({
-    //     url: `?id=${getURLFromType(props?.feature?.primaryAction.relatedNode)}`,
-    //     title: props?.feature?.title,
-    //   })
-    // );
-    setSearchParams(
-      `?id=${getURLFromType(props?.feature?.primaryAction.relatedNode)}`
-    );
->>>>>>> a38578ad
   };
 
   if (props?.feature?.items?.length === 0 || !props?.feature?.items) {
