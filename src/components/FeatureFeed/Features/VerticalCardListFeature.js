import React from 'react';
import { useSearchParams } from 'react-router-dom';

import { getURLFromType } from '../../../utils';
import { ContentCard, Box, H3, systemPropTypes, Button } from '../../../ui-kit';
import {
  add as addBreadcrumb,
  useBreadcrumb,
} from '../../../providers/BreadcrumbProvider';
import {
  open as openModal,
  set as setModal,
  useModal,
} from '../../../providers/ModalProvider';

import VerticalCardList from './VerticalCardListFeature.styles';

function VerticalCardListFeature(props = {}) {
  const [searchParams, setSearchParams] = useSearchParams();
  const [state, dispatch] = useModal();

  const handleActionPress = (item) => {
<<<<<<< HEAD
    if (searchParams.get('id') !== getURLFromType(item.relatedNode)) {
      dispatch(
        addBreadcrumb({
          url: `?id=${getURLFromType(item.relatedNode)}`,
          title: item.relatedNode?.title,
        })
      );
      setSearchParams(`?id=${getURLFromType(item.relatedNode)}`);
    } else {
      return null;
=======
    if (state.modal) {
      const url = getURLFromType(item.relatedNode);
      dispatch(setModal(url));
      dispatch(openModal());
    } else {
      // dispatch(
      //   addBreadcrumb({
      //     url: `?id=${getURLFromType(item.relatedNode)}`,
      //     title: item.relatedNode?.title,
      //   })
      // );
      setSearchParams(`?id=${getURLFromType(item.relatedNode)}`);
>>>>>>> a38578ad
    }
  };

  const handlePrimaryActionPress = () => {
<<<<<<< HEAD
    if (
      searchParams.get('id') !==
      getURLFromType(props?.feature?.primaryAction.relatedNode)
    ) {
      dispatch(
        addBreadcrumb({
          url: `?id=${getURLFromType(
            props?.feature?.primaryAction.relatedNode
          )}`,
          title: props?.feature?.title,
        })
      );
      setSearchParams(
        `?id=${getURLFromType(props?.feature?.primaryAction.relatedNode)}`
      );
    } else {
      return null;
    }
=======
    // dispatch(
    //   addBreadcrumb({
    //     url: `?id=${getURLFromType(props?.feature?.primaryAction.relatedNode)}`,
    //     title: props?.feature?.title,
    //   })
    // );
    setSearchParams(
      `?id=${getURLFromType(props?.feature?.primaryAction.relatedNode)}`
    );
>>>>>>> a38578ad
  };
  const cards = props.feature?.cards;
  return (
    <Box pb="l" {...props}>
      <Box display="flex">
        <H3 flex="1" mb="xs">
          {props.feature.title}
        </H3>
        {props?.feature?.cards?.length >= 5 && props?.feature?.primaryAction ? (
          <Button
            title="View All >"
            type="link"
            onClick={handlePrimaryActionPress}
          />
        ) : null}
      </Box>
      {cards.length === 1 ? (
        <ContentCard
          key={cards[0].title}
          image={cards[0].coverImage}
          title={cards[0].title}
          summary={cards[0].summary}
          onClick={() => handleActionPress(cards[0])}
          videoMedia={cards[0].relatedNode?.videos[0]}
          horizontal={true}
        />
      ) : (
        <VerticalCardList.VerticalListContainer>
          {cards.map((item, index) => {
            if (index >= 6) return <></>;
            return (
              <ContentCard
                key={item.title}
                image={item.coverImage}
                title={item.title}
                summary={item.summary}
                onClick={() => handleActionPress(item)}
                videoMedia={item.relatedNode?.videos[0]}
              />
            );
          })}
        </VerticalCardList.VerticalListContainer>
      )}
    </Box>
  );
}

VerticalCardListFeature.propTypes = {
  ...systemPropTypes,
};

export default VerticalCardListFeature;<|MERGE_RESOLUTION|>--- conflicted
+++ resolved
@@ -5,7 +5,7 @@
 import { ContentCard, Box, H3, systemPropTypes, Button } from '../../../ui-kit';
 import {
   add as addBreadcrumb,
-  useBreadcrumb,
+  useBreadcrumbDispatch,
 } from '../../../providers/BreadcrumbProvider';
 import {
   open as openModal,
@@ -17,44 +17,33 @@
 
 function VerticalCardListFeature(props = {}) {
   const [searchParams, setSearchParams] = useSearchParams();
+  const dispatchBreadcrumb = useBreadcrumbDispatch();
   const [state, dispatch] = useModal();
 
   const handleActionPress = (item) => {
-<<<<<<< HEAD
     if (searchParams.get('id') !== getURLFromType(item.relatedNode)) {
-      dispatch(
+      dispatchBreadcrumb(
         addBreadcrumb({
           url: `?id=${getURLFromType(item.relatedNode)}`,
           title: item.relatedNode?.title,
         })
       );
-      setSearchParams(`?id=${getURLFromType(item.relatedNode)}`);
-    } else {
-      return null;
-=======
+    }
     if (state.modal) {
       const url = getURLFromType(item.relatedNode);
       dispatch(setModal(url));
       dispatch(openModal());
     } else {
-      // dispatch(
-      //   addBreadcrumb({
-      //     url: `?id=${getURLFromType(item.relatedNode)}`,
-      //     title: item.relatedNode?.title,
-      //   })
-      // );
       setSearchParams(`?id=${getURLFromType(item.relatedNode)}`);
->>>>>>> a38578ad
     }
   };
 
   const handlePrimaryActionPress = () => {
-<<<<<<< HEAD
     if (
       searchParams.get('id') !==
       getURLFromType(props?.feature?.primaryAction.relatedNode)
     ) {
-      dispatch(
+      dispatchBreadcrumb(
         addBreadcrumb({
           url: `?id=${getURLFromType(
             props?.feature?.primaryAction.relatedNode
@@ -65,20 +54,7 @@
       setSearchParams(
         `?id=${getURLFromType(props?.feature?.primaryAction.relatedNode)}`
       );
-    } else {
-      return null;
     }
-=======
-    // dispatch(
-    //   addBreadcrumb({
-    //     url: `?id=${getURLFromType(props?.feature?.primaryAction.relatedNode)}`,
-    //     title: props?.feature?.title,
-    //   })
-    // );
-    setSearchParams(
-      `?id=${getURLFromType(props?.feature?.primaryAction.relatedNode)}`
-    );
->>>>>>> a38578ad
   };
   const cards = props.feature?.cards;
   return (
