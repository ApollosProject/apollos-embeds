--- conflicted
+++ resolved
@@ -19,13 +19,10 @@
 import { createLocalStorageRecentSearchesPlugin } from '@algolia/autocomplete-plugin-recent-searches';
 import '@algolia/autocomplete-theme-classic';
 
-<<<<<<< HEAD
 import { FeatureFeedProvider } from '../../providers';
 import Feed from '../FeatureFeed';
-import { ResourceCard } from '../../ui-kit';
-=======
 import { ResourceCard, Box } from '../../ui-kit';
->>>>>>> 2af472de
+
 import { useSearchState } from '../../providers/SearchProvider';
 import { getURLFromType } from '../../utils';
 
