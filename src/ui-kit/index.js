import theme from "./_config/theme";

import { system, systemPropTypes } from "./_lib/system";
import * as utils from "./_utils";

import ThemeProvider from "./ThemeProvider";

// UI Kit components
<<<<<<< HEAD
import Avatar from './Avatar';
import Box from './Box';
import Button from './Button';
import ContentCard from './ContentCard';
import Loader from './Loader';
import Longform from './Longform';
import Layout from './Layout';
import Icons from './Icons';
import Input from './Input';
import Card from './Card';
import ProgressBar from './ProgressBar';
=======
import Avatar from "./Avatar";
import Box from "./Box";
import Button from "./Button";
import ContentCard from "./ContentCard";
import Loader from "./Loader";
import Longform from "./Longform";
import Layout from "./Layout";
import Icons from "./Icons";
import Input from "./Input";
import Card from "./Card";
import Select from "./Select";
import ResourceCard from "./ResourceCard";
>>>>>>> 2500f8a1

import {
  BodyText,
  H1,
  H2,
  H3,
  H4,
  H5,
  H6,
  LargeSystemText,
  SmallBodyText,
  SmallSystemText,
  SystemText,
  TypeStyles,
} from "./Typography";

export {
  // ====================
  ThemeProvider,
  // ====================
  Avatar,
  Box,
  Button,
  ContentCard,
  Loader,
  Longform,
  Layout,
  Icons,
  Input,
  Card,
<<<<<<< HEAD
  ProgressBar,
=======
  Select,
  ResourceCard,
>>>>>>> 2500f8a1

  // Typography
  BodyText,
  H1,
  H2,
  H3,
  H4,
  H5,
  H6,
  LargeSystemText,
  SmallBodyText,
  SmallSystemText,
  SystemText,
  TypeStyles,
  // ====================
  theme,
  system,
  systemPropTypes,
  utils,
  // ====================
};<|MERGE_RESOLUTION|>--- conflicted
+++ resolved
@@ -1,37 +1,24 @@
-import theme from "./_config/theme";
+import theme from './_config/theme';
 
-import { system, systemPropTypes } from "./_lib/system";
-import * as utils from "./_utils";
+import { system, systemPropTypes } from './_lib/system';
+import * as utils from './_utils';
 
-import ThemeProvider from "./ThemeProvider";
+import ThemeProvider from './ThemeProvider';
 
 // UI Kit components
-<<<<<<< HEAD
 import Avatar from './Avatar';
 import Box from './Box';
 import Button from './Button';
+import Card from './Card';
 import ContentCard from './ContentCard';
+import Icons from './Icons';
+import Input from './Input';
+import Layout from './Layout';
 import Loader from './Loader';
 import Longform from './Longform';
-import Layout from './Layout';
-import Icons from './Icons';
-import Input from './Input';
-import Card from './Card';
 import ProgressBar from './ProgressBar';
-=======
-import Avatar from "./Avatar";
-import Box from "./Box";
-import Button from "./Button";
-import ContentCard from "./ContentCard";
-import Loader from "./Loader";
-import Longform from "./Longform";
-import Layout from "./Layout";
-import Icons from "./Icons";
-import Input from "./Input";
-import Card from "./Card";
-import Select from "./Select";
-import ResourceCard from "./ResourceCard";
->>>>>>> 2500f8a1
+import ResourceCard from './ResourceCard';
+import Select from './Select';
 
 import {
   BodyText,
@@ -46,7 +33,7 @@
   SmallSystemText,
   SystemText,
   TypeStyles,
-} from "./Typography";
+} from './Typography';
 
 export {
   // ====================
@@ -55,19 +42,16 @@
   Avatar,
   Box,
   Button,
+  Card,
   ContentCard,
+  Icons,
+  Input,
+  Layout,
   Loader,
   Longform,
-  Layout,
-  Icons,
-  Input,
-  Card,
-<<<<<<< HEAD
   ProgressBar,
-=======
+  ResourceCard,
   Select,
-  ResourceCard,
->>>>>>> 2500f8a1
 
   // Typography
   BodyText,
