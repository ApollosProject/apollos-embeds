import React from "react";
import PropTypes from "prop-types";

import { systemPropTypes } from "../_lib/system";
import Styled from "./Button.styles";

const Button = ({ onClick, ...props }) => {
  return (
<<<<<<< HEAD
    <Styled.Button disabled={props.disabled} {...props}>
      <Styled.Content>
        <Styled.Title disabled={props.disabled} {...props}>
          {props.title}
        </Styled.Title>
        <Styled.Icon>{props?.icon}</Styled.Icon>
      </Styled.Content>
=======
    <Styled.Button disabled={props.disabled} onClick={onClick} {...props}>
      {props?.icon}
      <Styled.Title disabled={props.disabled} {...props}>
        {props.title}
      </Styled.Title>
>>>>>>> 26cec7f8
    </Styled.Button>
  );
};

Button.propTypes = {
  ...systemPropTypes,
  size: PropTypes.oneOf(["micro", "small", "large", "button-feature"]),
  type: PropTypes.oneOf(["primary", "secondary", "link"]),
  title: PropTypes.string.isRequired,
  onClick: PropTypes.func,
};

Button.defaultProps = {
  size: "large",
  // eslint-disable-next-line no-console
  onClick: () => console.log("Please attach a method to this component"),
  icon: null,
};

export default Button;<|MERGE_RESOLUTION|>--- conflicted
+++ resolved
@@ -6,7 +6,6 @@
 
 const Button = ({ onClick, ...props }) => {
   return (
-<<<<<<< HEAD
     <Styled.Button disabled={props.disabled} {...props}>
       <Styled.Content>
         <Styled.Title disabled={props.disabled} {...props}>
@@ -14,13 +13,6 @@
         </Styled.Title>
         <Styled.Icon>{props?.icon}</Styled.Icon>
       </Styled.Content>
-=======
-    <Styled.Button disabled={props.disabled} onClick={onClick} {...props}>
-      {props?.icon}
-      <Styled.Title disabled={props.disabled} {...props}>
-        {props.title}
-      </Styled.Title>
->>>>>>> 26cec7f8
     </Styled.Button>
   );
 };
