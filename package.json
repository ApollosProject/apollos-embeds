{
  "name": "@apollosproject/apollos-embeds",
  "description": "Apollos React embed widgets",
  "version": "0.0.8",
  "license": "MIT",
  "dependencies": {
    "@algolia/autocomplete-core": "^1.9.2",
    "@algolia/autocomplete-js": "^1.9.2",
    "@algolia/autocomplete-plugin-query-suggestions": "^1.9.2",
    "@algolia/autocomplete-plugin-recent-searches": "^1.9.2",
    "@apollo/client": "^3.7.4",
    "@craco/craco": "^7.0.0",
    "@sentry/react": "^7.40.0",
    "@styled-system/theme-get": "^5.1.2",
    "@testing-library/jest-dom": "^5.11.4",
    "@testing-library/react": "^11.1.0",
    "@testing-library/user-event": "^12.1.10",
    "algoliasearch": "^4.17.0",
    "apollo-upload-client": "^17.0.0",
    "apollo3-cache-persist": "^0.14.1",
    "autoprefixer": "^9.8.6",
    "base-64": "^1.0.0",
    "color": "^4.2.3",
    "date-fns": "^2.29.3",
    "dompurify": "^2.4.3",
    "graphql": "^16.6.0",
    "lodash": "^4.17.21",
    "moment": "^2.29.1",
    "phosphor-react": "^1.4.1",
    "postcss": "^7.0.39",
    "prop-types": "^15.8.1",
    "react": "^17.0.1",
    "react-dom": "^17.0.1",
<<<<<<< HEAD
    "react-instantsearch-hooks-web": "^6.44.0",
=======
    "react-image-crop": "^10.0.11",
>>>>>>> 10031a80
    "react-multi-carousel": "^2.8.2",
    "react-player": "^2.11.2",
    "react-router-dom": "^6.7.0",
    "react-scripts": "^5.0.1",
    "styled-components": "^5.3.6",
    "styled-system": "^5.1.5",
    "uuid": "^9.0.0",
    "web-vitals": "^0.2.4"
  },
  "scripts": {
    "eject": "react-scripts eject",
    "start": "craco start",
    "build": "craco build",
    "test": "craco test",
    "build:widget": "parcel build src/index.js --no-source-maps -d widget"
  },
  "eslintConfig": {
    "extends": [
      "react-app",
      "react-app/jest"
    ]
  },
  "browserslist": {
    "production": [
      ">0.2%",
      "not dead",
      "not op_mini all"
    ],
    "development": [
      "last 1 chrome version",
      "last 1 firefox version",
      "last 1 safari version"
    ]
  },
  "devDependencies": {
    "parcel": "^2.8.3",
    "parcel-bundler": "^1.8.1",
    "parcel-reporter-static-files-copy": "^1.5.0"
  },
  "targets": {
    "global": {
      "context": "browser"
    }
  }
}<|MERGE_RESOLUTION|>--- conflicted
+++ resolved
@@ -31,11 +31,8 @@
     "prop-types": "^15.8.1",
     "react": "^17.0.1",
     "react-dom": "^17.0.1",
-<<<<<<< HEAD
     "react-instantsearch-hooks-web": "^6.44.0",
-=======
     "react-image-crop": "^10.0.11",
->>>>>>> 10031a80
     "react-multi-carousel": "^2.8.2",
     "react-player": "^2.11.2",
     "react-router-dom": "^6.7.0",
