import React from 'react';
import {
  ContentItemProvider,
  FeatureFeedProvider,
  ContentFeedProvider,
} from '../providers';
import {
  ContentSingle,
  ContentSeriesSingle,
  FeatureFeedList,
  ContentChannel,
  InformationalContentSingle,
  LivestreamSingle,
} from '../components';
import { Box } from '../ui-kit';

function getContentFromURL(url) {
  const [type, randomId] = url?.split(/-(.*)/s) ?? [];

  switch (type) {
    case 'EventContentItem':
    case 'MediaContentItem':
    case 'WeekendContentItem':
    case 'UniversalContentItem': {
      const options = {
        variables: { id: `${type}:${randomId}` },
      };

      return (
        <ContentItemProvider Component={ContentSingle} options={options} />
      );
    }
<<<<<<< HEAD
    case 'ContentSeriesContentItem': {
=======
    case 'InformationalContentItem': {
>>>>>>> ea68dd67
      const options = {
        variables: { id: `${type}:${randomId}` },
      };

      return (
        <ContentItemProvider
<<<<<<< HEAD
          Component={ContentSeriesSingle}
=======
          Component={InformationalContentSingle}
>>>>>>> ea68dd67
          options={options}
        />
      );
    }
    case 'Livestream': {
      const options = {
        variables: { id: `${type}:${randomId}` },
      };

      return (
        <ContentItemProvider Component={LivestreamSingle} options={options} />
      );
    }
    case 'ContentChannel': {
      const options = {
        variables: { id: `${type}:${randomId}` },
      };
      return (
        <ContentFeedProvider Component={ContentChannel} options={options} />
      );
    }
    case 'Url': {
      return <h1>External Url</h1>;
    }
    case 'FeatureFeed': {
      const options = {
        variables: { itemId: `${type}:${randomId}` },
      };
      return (
        <FeatureFeedProvider Component={FeatureFeedList} options={options} />
      );
    }
    default: {
      return <Box>No Content</Box>;
    }
  }
}

export default getContentFromURL;<|MERGE_RESOLUTION|>--- conflicted
+++ resolved
@@ -30,22 +30,26 @@
         <ContentItemProvider Component={ContentSingle} options={options} />
       );
     }
-<<<<<<< HEAD
     case 'ContentSeriesContentItem': {
-=======
-    case 'InformationalContentItem': {
->>>>>>> ea68dd67
       const options = {
         variables: { id: `${type}:${randomId}` },
       };
 
       return (
         <ContentItemProvider
-<<<<<<< HEAD
           Component={ContentSeriesSingle}
-=======
+          options={options}
+        />
+      );
+    }
+    case 'InformationalContentItem': {
+      const options = {
+        variables: { id: `${type}:${randomId}` },
+      };
+
+      return (
+        <ContentItemProvider
           Component={InformationalContentSingle}
->>>>>>> ea68dd67
           options={options}
         />
       );
