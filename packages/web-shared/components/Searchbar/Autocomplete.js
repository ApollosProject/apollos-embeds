--- conflicted
+++ resolved
@@ -1,17 +1,12 @@
-<<<<<<< HEAD
-import React, { useEffect, useRef, useMemo } from 'react';
-=======
 import React, { useEffect, useRef, useMemo, useState } from 'react';
-import { X } from '@phosphor-icons/react';
->>>>>>> 3efef7df
 
 import { createAutocomplete } from '@algolia/autocomplete-core';
 import { createQuerySuggestionsPlugin } from '@algolia/autocomplete-plugin-query-suggestions';
 import { createLocalStorageRecentSearchesPlugin } from '@algolia/autocomplete-plugin-recent-searches';
 import { getAlgoliaResults } from '@algolia/autocomplete-preset-algolia';
-import { X } from '@phosphor-icons/react';
 import algoliasearch from 'algoliasearch/lite';
 import '@algolia/autocomplete-theme-classic';
+import { X } from '@phosphor-icons/react';
 
 import Styled from './Search.styles';
 import { useSearchState } from '../../providers/SearchProvider';
@@ -201,7 +196,6 @@
             getItems({ query }) {
               return getAlgoliaResults({
                 searchClient,
-<<<<<<< HEAD
                 queries: [
                   {
                     indexName: `ContentItem_${searchState.church}`,
@@ -210,50 +204,22 @@
                       hitsPerPage: 8,
                       clickAnalytics: true,
                       getRankingInfo: true,
-
-                      // highlightPreTag: '<mark>',
-                      // highlightPostTag: '</mark>',
                     },
                   },
-                  {
-                    indexName: `Event_${searchState.church}`,
-                    query,
-                    params: {
-                      hitsPerPage: 8,
-                      clickAnalytics: true,
-                      getRankingInfo: true,
-
-                      // highlightPreTag: '<mark>',
-                      // highlightPostTag: '</mark>',
-                    },
-                  },
+                  ...(hasEventIndex
+                    ? [
+                        {
+                          indexName: `Event_${searchState.church}`,
+                          query,
+                          params: {
+                            hitsPerPage: 8,
+                            clickAnalytics: true,
+                            getRankingInfo: true,
+                          },
+                        },
+                      ]
+                    : []),
                 ],
-=======
-queries: [
-  {
-    indexName: `ContentItem_${searchState.church}`,
-    query,
-    params: {
-      hitsPerPage: 8,
-      clickAnalytics: true,
-      getRankingInfo: true,
-    },
-  },
-  ...(hasEventIndex
-    ? [
-        {
-          indexName: `Event_${searchState.church}`,
-          query,
-          params: {
-            hitsPerPage: 8,
-            clickAnalytics: true,
-            getRankingInfo: true,
-          },
-        },
-      ]
-    : []),
-],
->>>>>>> 3efef7df
               });
             },
             getItemUrl({ item }) {
