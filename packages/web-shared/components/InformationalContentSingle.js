import React, { useEffect } from 'react';
import PropTypes from 'prop-types';
import { useNavigate, useSearchParams } from 'react-router-dom';

import { getURLFromType } from '../utils';
import FeatureFeed from './FeatureFeed';
import FeatureFeedComponentMap from './FeatureFeed/FeatureFeedComponentMap';
import { add as addBreadcrumb, useBreadcrumbDispatch } from '../providers/BreadcrumbProvider';
import { set as setModal, useModal } from '../providers/ModalProvider';

import { Box, H2, Loader, Longform, H3, MediaItem, BodyText, ShareButton } from '../ui-kit';
import { useHTMLContent, useVideoMediaProgress } from '../hooks';
import VideoPlayer from './VideoPlayer';
import InteractWhenLoaded from './InteractWhenLoaded';

function InformationalContentSingle(props = {}) {
  const navigate = useNavigate();
  const [searchParams, setSearchParams] = useSearchParams();
  const dispatchBreadcrumb = useBreadcrumbDispatch();
  const [state, dispatch] = useModal();
  const parseHTMLContent = useHTMLContent();

  const invalidPage = !props.loading && !props.data;

  // Video details
  const videoMedia = props.data?.videos[0];

  const { userProgress, loading: videoProgressLoading } = useVideoMediaProgress({
    variables: { id: videoMedia?.id },
    skip: !videoMedia?.id,
  });

  useEffect(() => {
    if (!state.modal && invalidPage) {
      navigate({
        pathname: '/',
      });
    }
  }, [invalidPage, navigate]);

  if (props.loading || invalidPage) {
    return (
      <Box
        display="flex"
        justifyContent="center"
        alignContent="center"
        alignItems="center"
        width="100%"
        flexGrow={1}
      >
        <Loader />
      </Box>
    );
  }

  // Content Details
  const {
    id,
    coverImage,
    htmlContent,
    title,
    parentChannel,
    childContentItemsConnection,
    siblingContentItemsConnection,
    featureFeed,
    publishDate: _publishDate,
  } = props?.data;

  const childContentItems = childContentItemsConnection?.edges;
  const siblingContentItems = siblingContentItemsConnection?.edges;
  const hasChildContent = childContentItems?.length > 0;
  const hasSiblingContent = siblingContentItems?.length > 0;
  const validFeatures = featureFeed?.features?.filter(
    feature => !!FeatureFeedComponentMap[feature?.__typename],
  );
  const hasFeatures = validFeatures?.length;

<<<<<<< HEAD
  const publishDate = new Date(parseInt(_publishDate));

  const formattedPublishDate = _publishDate
    ? format(addMinutes(publishDate, publishDate.getTimezoneOffset()), 'MMMM do, yyyy')
    : null;

=======
>>>>>>> ed5b6292
  // We'll conditionally place this divider as needed
  const infoDivider = (
    <BodyText color="text.tertiary" mx="xs">
      |
    </BodyText>
  );

  const handleActionPress = item => {
    if (searchParams.get('id') !== getURLFromType(item)) {
      dispatchBreadcrumb(
        addBreadcrumb({
          url: `?id=${getURLFromType(item)}`,
          title: item.title,
        }),
      );
      setSearchParams(`?id=${getURLFromType(item)}`);
    }
    if (state.modal) {
      const url = getURLFromType(item);
      dispatch(setModal(url));
    }
  };

  return (
    <>
      {/* TODO: Max width set to 750px due to low resolution pictures. Can be increased as higher quality images are used */}
      <Box margin="0 auto" maxWidth="750px">
        <Box width="100%" display="flex" flexDirection="column" alignItems="center" mb="base">
          <Box>
            <Box display="flex" justifyContent="center">
              {title ? <H2>{title}</H2> : null}
            </Box>

            <Box display="flex" flexDirection="row" width="100%" justifyContent="center">
              {/* TODO: Replace with author name if it gets passed in*/}
              {parentChannel.name ? (
                <BodyText color="text.secondary" mb={title && !hasChildContent ? 'xxs' : ''}>
                  {parentChannel.name}
                </BodyText>
              ) : null}
<<<<<<< HEAD

              {/* ( Optional Divider ) */}
              {formattedPublishDate ? infoDivider : null}
              {formattedPublishDate ? (
                <BodyText color="text.secondary">{formattedPublishDate}</BodyText>
              ) : null}
=======
>>>>>>> ed5b6292
            </Box>
          </Box>
        </Box>
        <InteractWhenLoaded loading={props.loading} nodeId={id} action={'VIEW'} />
        <Box mb="base" borderRadius="xl" overflow="hidden" width="100%">
          {videoMedia ? (
            <VideoPlayer
              userProgress={userProgress}
              parentNode={props.data}
              coverImage={coverImage?.sources[0]?.uri}
            />
          ) : (
            <Box
              backgroundSize="cover"
              paddingBottom="56.25%"
              backgroundPosition="center"
              backgroundImage={`url(${coverImage?.sources[0]?.uri})`}
              backgroundRepeat="no-repeat"
            />
          )}
        </Box>
        <Box mb="l">
          <Box
            display="flex"
            flexDirection={{
              _: 'column',
              md: 'row',
            }}
            justifyContent="space-between"
            alignItems={{
              _: 'start',
              md: 'center',
            }}
            mb="s"
          >
            <Box
              mt={{
                _: 'xs',
                md: '0',
              }}
            >
              <ShareButton contentTitle={title} />
            </Box>
          </Box>
          {htmlContent ? (
            <>
              <Longform
                dangerouslySetInnerHTML={{
                  __html: parseHTMLContent(htmlContent),
                }}
              />
            </>
          ) : null}
        </Box>
        {/* Display content for series */}
        {hasChildContent ? (
          <Box mb="l">
            <H3 mb="xs">{props.feature?.title}</H3>

            <Box
              display="grid"
              gridGap="30px"
              gridTemplateColumns={{
                _: 'repeat(1, minmax(0, 1fr));',
                md: 'repeat(2, minmax(0, 1fr));',
                lg: 'repeat(3, minmax(0, 1fr));',
              }}
              padding={{
                _: '30px',
                md: '0',
              }}
            >
              {childContentItems?.map((item, index) => (
                <MediaItem
                  key={item.node?.title}
                  image={item.node?.coverImage}
                  title={item.node?.title}
                  summary={item.node?.summary}
                  onClick={() => handleActionPress(item.node)}
                  videoMedia={item.node?.videos[0]}
                />
              ))}
            </Box>
          </Box>
        ) : null}
        {/* Display content for sermons */}
        {hasSiblingContent ? (
          <Box mb="l">
            <H3 mb="xs">{props.feature?.title}</H3>
            <Box
              display="grid"
              gridGap="30px"
              gridTemplateColumns={{
                _: 'repeat(1, minmax(0, 1fr));',
                md: 'repeat(2, minmax(0, 1fr));',
                lg: 'repeat(3, minmax(0, 1fr));',
              }}
              padding={{
                _: '30px',
                md: '0',
              }}
            >
              {siblingContentItems?.map((item, index) => (
                <MediaItem
                  key={item.node?.title}
                  image={item.node?.coverImage}
                  title={item.node?.title}
                  summary={item.node?.summary}
                  onClick={() => handleActionPress(item.node)}
                  videoMedia={item.node?.videos[0]}
                />
              ))}
            </Box>
          </Box>
        ) : null}
        {/* Sub-Feature Feed */}
        {hasFeatures ? (
          <Box my="l">
            <FeatureFeed data={featureFeed} />
          </Box>
        ) : null}
      </Box>
    </>
  );
}

InformationalContentSingle.propTypes = {
  contentMaxWidth: PropTypes.string,
  data: PropTypes.shape({
    childContentItemsConnection: PropTypes.shape(),
    coverImage: PropTypes.shape({}),
    featureFeed: PropTypes.shape({}),
    htmlContent: PropTypes.string,
    id: PropTypes.string,
    parentChannel: PropTypes.shape({
      id: PropTypes.string,
      name: PropTypes.string,
    }),
    summary: PropTypes.string,
    title: PropTypes.string,
    videos: PropTypes.arrayOf(PropTypes.shape({ embedHtml: PropTypes.string })),
  }),
  loading: PropTypes.bool,
};

export default InformationalContentSingle;<|MERGE_RESOLUTION|>--- conflicted
+++ resolved
@@ -63,7 +63,6 @@
     childContentItemsConnection,
     siblingContentItemsConnection,
     featureFeed,
-    publishDate: _publishDate,
   } = props?.data;
 
   const childContentItems = childContentItemsConnection?.edges;
@@ -75,15 +74,6 @@
   );
   const hasFeatures = validFeatures?.length;
 
-<<<<<<< HEAD
-  const publishDate = new Date(parseInt(_publishDate));
-
-  const formattedPublishDate = _publishDate
-    ? format(addMinutes(publishDate, publishDate.getTimezoneOffset()), 'MMMM do, yyyy')
-    : null;
-
-=======
->>>>>>> ed5b6292
   // We'll conditionally place this divider as needed
   const infoDivider = (
     <BodyText color="text.tertiary" mx="xs">
@@ -124,15 +114,6 @@
                   {parentChannel.name}
                 </BodyText>
               ) : null}
-<<<<<<< HEAD
-
-              {/* ( Optional Divider ) */}
-              {formattedPublishDate ? infoDivider : null}
-              {formattedPublishDate ? (
-                <BodyText color="text.secondary">{formattedPublishDate}</BodyText>
-              ) : null}
-=======
->>>>>>> ed5b6292
             </Box>
           </Box>
         </Box>
