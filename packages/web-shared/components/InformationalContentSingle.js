import React, { useEffect } from 'react';
import PropTypes from 'prop-types';
import format from 'date-fns/format';
import addMinutes from 'date-fns/addMinutes';
import { useNavigate, useSearchParams } from 'react-router-dom';

import { getURLFromType } from '../utils';
import FeatureFeed from './FeatureFeed';
import FeatureFeedComponentMap from './FeatureFeed/FeatureFeedComponentMap';
import { add as addBreadcrumb, useBreadcrumbDispatch } from '../providers/BreadcrumbProvider';
import { set as setModal, useModal } from '../providers/ModalProvider';

import { Box, H1, H2, H4, Loader, Longform, H3, MediaItem, BodyText, ShareButton } from '../ui-kit';
import { useHTMLContent, useVideoMediaProgress } from '../hooks';
import VideoPlayer from './VideoPlayer';
import InteractWhenLoaded from './InteractWhenLoaded';

function InformationalContentSingle(props = {}) {
  const navigate = useNavigate();
  const [searchParams, setSearchParams] = useSearchParams();
  const dispatchBreadcrumb = useBreadcrumbDispatch();
  const [state, dispatch] = useModal();
  const parseHTMLContent = useHTMLContent();

  const invalidPage = !props.loading && !props.data;

  // Video details
  const videoMedia = props.data?.videos[0];

  const { userProgress, loading: videoProgressLoading } = useVideoMediaProgress({
    variables: { id: videoMedia?.id },
    skip: !videoMedia?.id,
  });

  useEffect(() => {
    if (!state.modal && invalidPage) {
      navigate({
        pathname: '/',
      });
    }
  }, [invalidPage, navigate]);

  if (props.loading || invalidPage) {
    return (
      <Box
        display="flex"
        justifyContent="center"
        alignContent="center"
        alignItems="center"
        width="100%"
        flexGrow={1}
      >
        <Loader />
      </Box>
    );
  }

  // Content Details
  const {
    id,
    coverImage,
    htmlContent,
    title,
    parentChannel,
    childContentItemsConnection,
    siblingContentItemsConnection,
    featureFeed,
    publishDate: _publishDate,
  } = props?.data;

  const childContentItems = childContentItemsConnection?.edges;
  const siblingContentItems = siblingContentItemsConnection?.edges;
  const hasChildContent = childContentItems?.length > 0;
  const hasSiblingContent = siblingContentItems?.length > 0;
  const validFeatures = featureFeed?.features?.filter(
    feature => !!FeatureFeedComponentMap[feature?.__typename],
  );
  const hasFeatures = validFeatures?.length;

  const publishDate = new Date(parseInt(_publishDate));

  const formattedPublishDate = _publishDate
    ? format(addMinutes(publishDate, publishDate.getTimezoneOffset()), 'MMMM do, yyyy')
    : null;

  // We'll conditionally place this divider as needed
  const infoDivider = (
    <BodyText color="text.tertiary" mx="xs">
      |
    </BodyText>
  );

  const handleActionPress = item => {
    if (searchParams.get('id') !== getURLFromType(item)) {
      dispatchBreadcrumb(
        addBreadcrumb({
          url: `?id=${getURLFromType(item)}`,
          title: item.title,
        }),
      );
      setSearchParams(`?id=${getURLFromType(item)}`);
    }
    if (state.modal) {
      const url = getURLFromType(item);
      dispatch(setModal(url));
    }
  };

  return (
    <>
      {/* TODO: Max width set to 750px due to low resolution pictures. Can be increased as higher quality images are used */}
      <Box margin="0 auto" maxWidth="750px">
        <Box width="100%" display="flex" flexDirection="column" alignItems="center" mb="base">
          <Box>
            <Box display="flex" justifyContent="center">
              {title ? <H2>{title}</H2> : null}
            </Box>

            <Box display="flex" flexDirection="row" width="100%" justifyContent="center">
              {/* TODO: Replace with author name if it gets passed in*/}
              {parentChannel.name ? (
                <BodyText color="text.secondary" mb={title && !hasChildContent ? 'xxs' : ''}>
                  {parentChannel.name}
                </BodyText>
              ) : null}

              {/* ( Optional Divider ) */}
              {formattedPublishDate ? infoDivider : null}
              {formattedPublishDate ? (
                <BodyText color="text.secondary">{formattedPublishDate}</BodyText>
              ) : null}
            </Box>
          </Box>
        </Box>
        <InteractWhenLoaded loading={props.loading} nodeId={id} action={'VIEW'} />
        <Box mb="base" borderRadius="xl" overflow="hidden" width="100%">
          {videoMedia ? (
            <VideoPlayer
              userProgress={userProgress}
              parentNode={props.data}
              coverImage={coverImage?.sources[0]?.uri}
            />
          ) : (
            <Box
              backgroundSize="cover"
              paddingBottom="56.25%"
              backgroundPosition="center"
              backgroundImage={`url(${coverImage?.sources[0]?.uri})`}
              backgroundRepeat="no-repeat"
            />
          )}
        </Box>
        <Box mb="l">
          <Box
            display="flex"
            flexDirection={{
              _: 'column',
              md: 'row',
            }}
            justifyContent="space-between"
            alignItems={{
              _: 'start',
              md: 'center',
            }}
            mb="s"
          >
            <Box
              mt={{
                _: 'xs',
                md: '0',
              }}
            >
              <ShareButton contentTitle={title} />
            </Box>
          </Box>

<<<<<<< HEAD
          {/* Children Count */}
          {showEpisodeCount ? (
            <H4 color="text.secondary" mr="l">
              {childContentItems.length} {`Episode${childContentItems.length === 1 ? '' : 's'}`}
            </H4>
          ) : null}
=======
>>>>>>> 55383419
          {htmlContent ? (
            <>
              <Longform
                dangerouslySetInnerHTML={{
                  __html: parseHTMLContent(htmlContent),
                }}
              />
            </>
          ) : null}
        </Box>
        {/* Display content for series */}
        {hasChildContent ? (
          <Box mb="l">
            <H3 mb="xs">{props.feature?.title}</H3>

            <Box
              display="grid"
              gridGap="30px"
              gridTemplateColumns={{
                _: 'repeat(1, minmax(0, 1fr));',
                md: 'repeat(2, minmax(0, 1fr));',
                lg: 'repeat(3, minmax(0, 1fr));',
              }}
              padding={{
                _: '30px',
                md: '0',
              }}
            >
              {childContentItems?.map((item, index) => (
                <MediaItem
                  key={item.node?.title}
                  image={item.node?.coverImage}
                  title={item.node?.title}
                  summary={item.node?.summary}
                  onClick={() => handleActionPress(item.node)}
                  videoMedia={item.node?.videos[0]}
                />
              ))}
            </Box>
          </Box>
        ) : null}
        {/* Display content for sermons */}
        {hasSiblingContent ? (
          <Box mb="l">
            <H3 mb="xs">{props.feature?.title}</H3>
            <Box
              display="grid"
              gridGap="30px"
              gridTemplateColumns={{
                _: 'repeat(1, minmax(0, 1fr));',
                md: 'repeat(2, minmax(0, 1fr));',
                lg: 'repeat(3, minmax(0, 1fr));',
              }}
              padding={{
                _: '30px',
                md: '0',
              }}
            >
              {siblingContentItems?.map((item, index) => (
                <MediaItem
                  key={item.node?.title}
                  image={item.node?.coverImage}
                  title={item.node?.title}
                  summary={item.node?.summary}
                  onClick={() => handleActionPress(item.node)}
                  videoMedia={item.node?.videos[0]}
                />
              ))}
            </Box>
          </Box>
        ) : null}
        {/* Sub-Feature Feed */}
        {hasFeatures ? (
          <Box my="l">
            <FeatureFeed data={featureFeed} />
          </Box>
        ) : null}
      </Box>
    </>
  );
}

InformationalContentSingle.propTypes = {
  contentMaxWidth: PropTypes.string,
  data: PropTypes.shape({
    childContentItemsConnection: PropTypes.shape(),
    coverImage: PropTypes.shape({}),
    featureFeed: PropTypes.shape({}),
    htmlContent: PropTypes.string,
    id: PropTypes.string,
    parentChannel: PropTypes.shape({
      id: PropTypes.string,
      name: PropTypes.string,
    }),
    publishDate: PropTypes.string,
    summary: PropTypes.string,
    title: PropTypes.string,
    videos: PropTypes.arrayOf(PropTypes.shape({ embedHtml: PropTypes.string })),
  }),
  loading: PropTypes.bool,
};

export default InformationalContentSingle;<|MERGE_RESOLUTION|>--- conflicted
+++ resolved
@@ -173,16 +173,6 @@
               <ShareButton contentTitle={title} />
             </Box>
           </Box>
-
-<<<<<<< HEAD
-          {/* Children Count */}
-          {showEpisodeCount ? (
-            <H4 color="text.secondary" mr="l">
-              {childContentItems.length} {`Episode${childContentItems.length === 1 ? '' : 's'}`}
-            </H4>
-          ) : null}
-=======
->>>>>>> 55383419
           {htmlContent ? (
             <>
               <Longform
