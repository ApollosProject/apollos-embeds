--- conflicted
+++ resolved
@@ -1,14 +1,8 @@
 import React, { useEffect } from 'react';
 import PropTypes from 'prop-types';
-<<<<<<< HEAD
-import format from 'date-fns/format';
-import addMinutes from 'date-fns/addMinutes';
 import { useNavigate, useSearchParams, useLocation } from 'react-router-dom';
 import { Helmet } from 'react-helmet';
-=======
 import { useNavigate, useSearchParams } from 'react-router-dom';
-
->>>>>>> 0bd85b0e
 import { getURLFromType, parseDescriptionLinks } from '../utils';
 import FeatureFeed from './FeatureFeed';
 import FeatureFeedComponentMap from './FeatureFeed/FeatureFeedComponentMap';
