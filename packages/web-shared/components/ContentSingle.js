--- conflicted
+++ resolved
@@ -10,10 +10,6 @@
 import { add as addBreadcrumb, useBreadcrumbDispatch } from '../providers/BreadcrumbProvider';
 import { set as setModal, useModal } from '../providers/ModalProvider';
 
-<<<<<<< HEAD
-import { Box, H1, H2, H4, Loader, Longform, H3, MediaItem, BodyText, ShareButton } from '../ui-kit';
-import { useHTMLContent, useVideoMediaProgress } from '../hooks';
-=======
 import {
   Box,
   H1,
@@ -26,8 +22,8 @@
   BodyText,
   ShareButton,
 } from '../ui-kit';
-import { useVideoMediaProgress } from '../hooks';
->>>>>>> 55383419
+import { useHTMLContent, useVideoMediaProgress } from '../hooks';
+
 import VideoPlayer from './VideoPlayer';
 import InteractWhenLoaded from './InteractWhenLoaded';
 
@@ -92,13 +88,8 @@
     feature => !!FeatureFeedComponentMap[feature?.__typename],
   );
   const hasFeatures = validFeatures?.length;
-<<<<<<< HEAD
-  const showEpisodeCount = hasChildContent && childContentItems.length < 20;
 
   const publishDate = new Date(parseInt(_publishDate));
-=======
-  const publishDate = new Date(parseInt(props?.data?.publishDate));
->>>>>>> 55383419
 
   const formattedPublishDate = _publishDate
     ? format(addMinutes(publishDate, publishDate.getTimezoneOffset()), 'MMMM do, yyyy')
@@ -193,16 +184,6 @@
               <ShareButton contentTitle={title} />
             </Box>
           </Box>
-
-<<<<<<< HEAD
-          {/* Children Count */}
-          {showEpisodeCount ? (
-            <H4 color="text.secondary" mr="l">
-              {childContentItems.length} {`Episode${childContentItems.length === 1 ? '' : 's'}`}
-            </H4>
-          ) : null}
-=======
->>>>>>> 55383419
           {htmlContent ? (
             <>
               <Longform
@@ -242,7 +223,7 @@
                       onClick={() => handleActionPress(item.node)}
                       videoMedia={item.node?.videos[0]}
                     />
-                  )
+                  ),
               )}
             </Box>
           </Box>
