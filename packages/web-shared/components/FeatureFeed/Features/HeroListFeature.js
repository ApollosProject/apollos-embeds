import React from 'react';
import { withTheme } from 'styled-components';
import { useSearchParams } from 'react-router-dom';
import { getURLFromType } from '../../../utils';
import {
  open as openModal,
  set as setModal,
  useModal,
} from '../../../providers/ModalProvider';
import {
  add as addBreadcrumb,
  useBreadcrumbDispatch,
} from '../../../providers/BreadcrumbProvider';

import {
  BodyText,
  Box,
  Button,
  H3,
  H4,
  systemPropTypes,
} from '../../../ui-kit';

function HeroListFeature(props = {}) {
  const [state, dispatch] = useModal();
  const [searchParams, setSearchParams] = useSearchParams();
  const dispatchBreadcrumb = useBreadcrumbDispatch();

  // Event Handlers
  const handleWatchNowPress = () => {
    if (
      searchParams.get('id') !==
      getURLFromType(props.feature?.heroCard?.relatedNode)
    ) {
      dispatchBreadcrumb(
        addBreadcrumb({
          url: `?id=${getURLFromType(props.feature?.heroCard?.relatedNode)}`,
          title: props.feature?.heroCard?.relatedNode?.title,
        })
      );
      setSearchParams(
        `?id=${getURLFromType(props.feature?.heroCard?.relatedNode)}`
      );
    }

    if (state.modal) {
      const url = getURLFromType(props.feature?.heroCard?.relatedNode);
      dispatch(setModal(url));
      dispatch(openModal());
    }
  };

  const handlePrimaryActionClick = () => {
    setSearchParams(
      `?id=${getURLFromType(props.feature.primaryAction.relatedNode)}`
    );
  };

  return (
    <Box mb="base" minWidth="180px" {...props}>
      {/* Content */}

      {/* <Modal /> */}
      <Box
        position="relative"
        backgroundColor="neutral.gray6"
        borderRadius="l"
        overflow="hidden"
      >
        {/* Image */}
        <Box
          display="flex"
          justifyContent="center"
          alignItems="center"
          backgroundColor="white"
          width="100%"
          maxHeight="700px"
          overflow="hidden"
        >
          <Box
            as="img"
            src={props?.feature?.heroCard?.coverImage?.sources[0]?.uri}
            width="100%"
            height="100%"
          />
        </Box>
        {/* Masthead */}
        <Box
          padding="base"
          backgroundColor="neutral.gray6"
          backdrop-filter="blur(64px)"
        >
          <H3>{props?.feature?.heroCard?.title}</H3>
          <BodyText>{props?.feature?.heroCard?.summary}</BodyText>

          {/* CTAs */}
          <Box
            display="flex"
            alignSelf="flex-start"
            flexDirection={{
              _: 'column',
              md: 'row',
            }}
            mt="base"
          >
            <Button
              mr={{
                _: '0',
                md: 'base',
              }}
              mb={{
                _: 'base',
                md: '0',
              }}
              title="Watch now"
              onClick={handleWatchNowPress}
            />
            {props?.feature?.primaryAction?.relatedNode ? (
              <Button
<<<<<<< HEAD
                title={props.feature?.primaryAction?.title}
=======
                title={props?.feature?.primaryAction?.title}
>>>>>>> 98eb948e
                onClick={handlePrimaryActionClick}
                variant="secondary"
              />
            ) : null}
          </Box>
        </Box>
        {/* Actions / Cards list */}
        {props.feature.actions?.length ? (
          <Box>
            {/* List Header */}
            {props.feature?.title || props.feature?.subtitle ? (
              <Box
                flexDirection="row"
                justifyContent="space-between"
                alignItems="flex-end"
                mb="s"
                px="base"
              >
                <Box>
                  <H4 color="text.secondary">{props.feature?.subtitle}</H4>
                  <H3>{props.feature?.title}</H3>
                </Box>
              </Box>
            ) : null}
          </Box>
        ) : null}
      </Box>
    </Box>
  );
}

HeroListFeature.propTypes = {
  ...systemPropTypes,
};

export default withTheme(HeroListFeature);<|MERGE_RESOLUTION|>--- conflicted
+++ resolved
@@ -117,11 +117,7 @@
             />
             {props?.feature?.primaryAction?.relatedNode ? (
               <Button
-<<<<<<< HEAD
                 title={props.feature?.primaryAction?.title}
-=======
-                title={props?.feature?.primaryAction?.title}
->>>>>>> 98eb948e
                 onClick={handlePrimaryActionClick}
                 variant="secondary"
               />
