--- conflicted
+++ resolved
@@ -151,28 +151,6 @@
             ) : null}
           </Box>
         </Box>
-<<<<<<< HEAD
-        {/* Actions / Cards list */}
-        {props.feature.actions?.length ? (
-          <Box>
-            {/* List Header */}
-            {props.feature?.title || props.feature?.subtitle ? (
-              <Box
-                flexDirection="row"
-                justifyContent="space-between"
-                alignItems="flex-end"
-                mb="s"
-                px="base"
-              >
-                <Box>
-                  <H4 color="text.secondary">{props.feature?.subtitle}</H4>
-                  <H3>{props.feature?.title}</H3>
-                </Box>
-              </Box>
-            ) : null}
-          </Box>
-        ) : null}
-=======
       </Box>
       {/* Actions / Cards list */}
       <Box
@@ -194,7 +172,6 @@
             </Styled.Wrapper>
           );
         })}
->>>>>>> 7d156f6e
       </Box>
     </Box>
   );
