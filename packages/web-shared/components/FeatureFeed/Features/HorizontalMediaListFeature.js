import React from 'react';
import get from 'lodash/get';
import { useSearchParams } from 'react-router-dom';

import { getURLFromType } from '../../../utils';
<<<<<<< HEAD
import { Box, H2, systemPropTypes, Button, MediaItem, ButtonGroup } from '../../../ui-kit';
=======
import { Box, H3, systemPropTypes, Button, MediaItem, ButtonGroup } from '../../../ui-kit';
>>>>>>> fd371a5c
import { add as addBreadcrumb, useBreadcrumbDispatch } from '../../../providers/BreadcrumbProvider';
import { open as openModal, set as setModal, useModal } from '../../../providers/ModalProvider';

import Carousel from 'react-multi-carousel';
import { CaretRight } from 'phosphor-react';
const SHOW_VIEW_ALL_LIMIT = 5;

const responsive = {
  lg: {
    breakpoint: { max: 3000, min: 800 },
    items: 3,
  },
  md: {
    breakpoint: { max: 800, min: 428 },
    items: 2,
  },
  sm: {
    breakpoint: { max: 428, min: 0 },
    items: 1,
  },
};

function HorizontalMediaListFeature(props = {}) {
  const [searchParams, setSearchParams] = useSearchParams();
  const dispatchBreadcrumb = useBreadcrumbDispatch();
  const [state, dispatch] = useModal();

  const handleActionPress = (item) => {
    if (item.action === 'OPEN_URL') {
      return window.open(getURLFromType(item.relatedNode), '_blank');
    }

    if (searchParams.get('id') !== getURLFromType(item.relatedNode)) {
      dispatchBreadcrumb(
        addBreadcrumb({
          url: `?id=${getURLFromType(item.relatedNode)}`,
          title: item.relatedNode?.title,
        })
      );
      setSearchParams(`?id=${getURLFromType(item.relatedNode)}`);
    }
    if (state.modal) {
      const url = getURLFromType(item.relatedNode);
      dispatch(setModal(url));
      dispatch(openModal());
    }
  };

  const handlePrimaryActionPress = () => {
    if (searchParams.get('id') !== getURLFromType(props?.feature?.primaryAction.relatedNode)) {
      dispatchBreadcrumb(
        addBreadcrumb({
          url: `?id=${getURLFromType(props?.feature?.primaryAction.relatedNode)}`,
          title: props?.feature?.title,
        })
      );
      const id = getURLFromType(props?.feature?.primaryAction.relatedNode);
      state.modal ? setSearchParams({ id }) : setSearchParams({ id, action: 'viewall' });
    }
  };

  if (props?.feature?.items?.length === 0 || !props?.feature?.items) {
    return null;
  }

  return (
    <Box pb="xl" mb="l" {...props}>
      <Box display="flex" alignItems="center" mb="xs">
        <H2 flex="1" mr="xs">
          {props.feature.title || props.feature.subtitle}
<<<<<<< HEAD
        </H2>
=======
        </H3>
>>>>>>> fd371a5c
        {props?.feature?.items?.length >= SHOW_VIEW_ALL_LIMIT && props?.feature?.primaryAction ? (
          <Button
            title="View All"
            variant="link"
            onClick={handlePrimaryActionPress}
            icon={<CaretRight size={18} weight="bold" />}
          />
        ) : null}
      </Box>

      {props?.feature?.items?.length >= 1 ? (
        <Box ml={'-10px'}>
          <Carousel
            arrows={false}
            swipeable={true}
            draggable={false}
            showDots={false}
            responsive={responsive}
            keyBoardControl={true}
            customButtonGroup={<ButtonGroup />}
            renderButtonGroupOutside
          >
            {props.feature?.items?.map((item, index) => {
              return (
                <MediaItem
                  m={'0 10px'}
                  key={item.id}
                  relatedNode={item.relatedNode}
                  image={item.coverImage}
                  title={item.title}
                  summary={item.summary}
                  onClick={() => handleActionPress(item)}
                  videoMedia={get(item, 'relatedNode?.videos[0]', null)}
                />
              );
            })}
          </Carousel>
        </Box>
      ) : (
        <Box width="100%" display="flex" justifyContent="center" pt="l" px="l" textAlign="center">
          {props.feature.title === 'Continue Watching' ? (
            <Box fontSize="16px" fontWeight="600" color="base.primary">
              All caught up? Check out our other sections for more content!
            </Box>
          ) : (
            <Box fontStyle="italic" fontSize="14px">
              Sorry, there is no media available at this time.
            </Box>
          )}
        </Box>
      )}
    </Box>
  );
}

HorizontalMediaListFeature.propTypes = {
  ...systemPropTypes,
};

export default HorizontalMediaListFeature;<|MERGE_RESOLUTION|>--- conflicted
+++ resolved
@@ -3,11 +3,7 @@
 import { useSearchParams } from 'react-router-dom';
 
 import { getURLFromType } from '../../../utils';
-<<<<<<< HEAD
 import { Box, H2, systemPropTypes, Button, MediaItem, ButtonGroup } from '../../../ui-kit';
-=======
-import { Box, H3, systemPropTypes, Button, MediaItem, ButtonGroup } from '../../../ui-kit';
->>>>>>> fd371a5c
 import { add as addBreadcrumb, useBreadcrumbDispatch } from '../../../providers/BreadcrumbProvider';
 import { open as openModal, set as setModal, useModal } from '../../../providers/ModalProvider';
 
@@ -78,11 +74,7 @@
       <Box display="flex" alignItems="center" mb="xs">
         <H2 flex="1" mr="xs">
           {props.feature.title || props.feature.subtitle}
-<<<<<<< HEAD
         </H2>
-=======
-        </H3>
->>>>>>> fd371a5c
         {props?.feature?.items?.length >= SHOW_VIEW_ALL_LIMIT && props?.feature?.primaryAction ? (
           <Button
             title="View All"
