--- conflicted
+++ resolved
@@ -2,17 +2,10 @@
 import { useSearchParams } from 'react-router-dom';
 
 import { getURLFromType } from '../../../utils';
-<<<<<<< HEAD
+
 import { ContentCard, Box, H2, systemPropTypes, Button } from '../../../ui-kit';
 import { add as addBreadcrumb, useBreadcrumbDispatch } from '../../../providers/BreadcrumbProvider';
 import { open as openModal, set as setModal, useModal } from '../../../providers/ModalProvider';
-
-=======
-import { ContentCard, Box, H3, systemPropTypes, Button } from '../../../ui-kit';
-import { add as addBreadcrumb, useBreadcrumbDispatch } from '../../../providers/BreadcrumbProvider';
-import { open as openModal, set as setModal, useModal } from '../../../providers/ModalProvider';
-import amplitude from '../../../analytics/amplitude';
->>>>>>> 5fd8eee5
 import Styled from './VerticalCardListFeature.styles';
 import { CaretRight } from 'phosphor-react';
 import { useAnalytics } from '../../../providers/AnalyticsProvider';
@@ -25,12 +18,9 @@
 
   const handleActionPress = (item) => {
     if (item.action === 'OPEN_URL') {
-<<<<<<< HEAD
-=======
       analytics.track('OpenUrl', {
         url: item?.relatedNode?.url,
       });            
->>>>>>> 5fd8eee5
       return window.open(getURLFromType(item.relatedNode), '_blank');
     }
 
@@ -59,8 +49,6 @@
         })
       );
       const id = getURLFromType(props?.feature?.primaryAction.relatedNode);
-<<<<<<< HEAD
-=======
 
       if (props.feature?.primaryAction?.action === 'OPEN_FEED') {
         analytics.track('OpenFeatureFeed', {
@@ -70,7 +58,6 @@
         });
       }
 
->>>>>>> 5fd8eee5
       state.modal ? setSearchParams({ id }) : setSearchParams({ id, action: 'viewall' });
     }
   };
